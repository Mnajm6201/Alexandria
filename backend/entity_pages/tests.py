<<<<<<< HEAD
=======
from django.test import TestCase
from django.urls import reverse
from rest_framework.test import APIClient
from rest_framework import status
from library.models import Book, Author, Edition, Publisher, CoverImage, Genre

class EditionDetailViewTest(TestCase):
    """Test case for the EditionDetailView."""
    
    def setUp(self):
        """Set up test data."""
        # Create test book, author, publisher
        self.author = Author.objects.create(name="Test Author", author_id="auth123")
        self.genre = Genre.objects.create(name="Test Genre")
        self.book = Book.objects.create(
            title="Test Book",
            book_id="book123",
            year_published=2020
        )
        self.book.authors.add(self.author)
        self.book.genres.add(self.genre)
        
        self.publisher = Publisher.objects.create(name="Test Publisher")
        
        # Create test edition
        self.edition = Edition.objects.create(
            book=self.book,
            isbn="9781234567890",
            publisher=self.publisher,
            kind="Hardcover",
            publication_year=2021,
            language="English",
            page_count=300,
            edition_number=1
        )
        
        # Create cover image
        self.cover_image = CoverImage.objects.create(
            edition=self.edition,
            image_url="https://example.com/cover.jpg",
            is_primary=True
        )
        
        # Create another edition for the same book
        self.other_edition = Edition.objects.create(
            book=self.book,
            isbn="9780987654321",
            publisher=self.publisher,
            kind="Paperback",
            publication_year=2022,
            language="English",
            page_count=280,
            edition_number=2
        )
        
        # Setup API client
        self.client = APIClient()
        
        # URL for edition detail
        self.url = reverse('edition-detail', kwargs={'isbn': self.edition.isbn})
    
    def test_get_edition_detail(self):
        """Test retrieving edition details."""
        response = self.client.get(self.url)
        
        self.assertEqual(response.status_code, status.HTTP_200_OK)
        self.assertEqual(response.data['isbn'], "9781234567890")
        self.assertEqual(response.data['kind'], "Hardcover")
        self.assertEqual(response.data['publication_year'], 2021)
        self.assertEqual(response.data['language'], "English")
        self.assertEqual(response.data['page_count'], 300)
        
        # Check book info
        self.assertEqual(response.data['book_info']['title'], "Test Book")
        self.assertEqual(response.data['book_info']['authors'][0]['name'], "Test Author")
        
        # Check cover image
        self.assertEqual(response.data['cover_image'], "https://example.com/cover.jpg")
        
        # Check other editions
        self.assertEqual(len(response.data['other_editions']), 1)
        self.assertEqual(response.data['other_editions'][0]['isbn'], "9780987654321")
    
    def test_get_nonexistent_edition(self):
        """Test retrieving a non-existent edition."""
        url = reverse('edition-detail', kwargs={'isbn': '9999999999999'})
        response = self.client.get(url)
        
        self.assertEqual(response.status_code, status.HTTP_404_NOT_FOUND)
>>>>>>> ec90ed23
<|MERGE_RESOLUTION|>--- conflicted
+++ resolved
@@ -1,92 +1,89 @@
-<<<<<<< HEAD
-=======
-from django.test import TestCase
-from django.urls import reverse
-from rest_framework.test import APIClient
-from rest_framework import status
-from library.models import Book, Author, Edition, Publisher, CoverImage, Genre
-
-class EditionDetailViewTest(TestCase):
-    """Test case for the EditionDetailView."""
-    
-    def setUp(self):
-        """Set up test data."""
-        # Create test book, author, publisher
-        self.author = Author.objects.create(name="Test Author", author_id="auth123")
-        self.genre = Genre.objects.create(name="Test Genre")
-        self.book = Book.objects.create(
-            title="Test Book",
-            book_id="book123",
-            year_published=2020
-        )
-        self.book.authors.add(self.author)
-        self.book.genres.add(self.genre)
-        
-        self.publisher = Publisher.objects.create(name="Test Publisher")
-        
-        # Create test edition
-        self.edition = Edition.objects.create(
-            book=self.book,
-            isbn="9781234567890",
-            publisher=self.publisher,
-            kind="Hardcover",
-            publication_year=2021,
-            language="English",
-            page_count=300,
-            edition_number=1
-        )
-        
-        # Create cover image
-        self.cover_image = CoverImage.objects.create(
-            edition=self.edition,
-            image_url="https://example.com/cover.jpg",
-            is_primary=True
-        )
-        
-        # Create another edition for the same book
-        self.other_edition = Edition.objects.create(
-            book=self.book,
-            isbn="9780987654321",
-            publisher=self.publisher,
-            kind="Paperback",
-            publication_year=2022,
-            language="English",
-            page_count=280,
-            edition_number=2
-        )
-        
-        # Setup API client
-        self.client = APIClient()
-        
-        # URL for edition detail
-        self.url = reverse('edition-detail', kwargs={'isbn': self.edition.isbn})
-    
-    def test_get_edition_detail(self):
-        """Test retrieving edition details."""
-        response = self.client.get(self.url)
-        
-        self.assertEqual(response.status_code, status.HTTP_200_OK)
-        self.assertEqual(response.data['isbn'], "9781234567890")
-        self.assertEqual(response.data['kind'], "Hardcover")
-        self.assertEqual(response.data['publication_year'], 2021)
-        self.assertEqual(response.data['language'], "English")
-        self.assertEqual(response.data['page_count'], 300)
-        
-        # Check book info
-        self.assertEqual(response.data['book_info']['title'], "Test Book")
-        self.assertEqual(response.data['book_info']['authors'][0]['name'], "Test Author")
-        
-        # Check cover image
-        self.assertEqual(response.data['cover_image'], "https://example.com/cover.jpg")
-        
-        # Check other editions
-        self.assertEqual(len(response.data['other_editions']), 1)
-        self.assertEqual(response.data['other_editions'][0]['isbn'], "9780987654321")
-    
-    def test_get_nonexistent_edition(self):
-        """Test retrieving a non-existent edition."""
-        url = reverse('edition-detail', kwargs={'isbn': '9999999999999'})
-        response = self.client.get(url)
-        
-        self.assertEqual(response.status_code, status.HTTP_404_NOT_FOUND)
->>>>>>> ec90ed23
+from django.test import TestCase
+from django.urls import reverse
+from rest_framework.test import APIClient
+from rest_framework import status
+from library.models import Book, Author, Edition, Publisher, CoverImage, Genre
+
+class EditionDetailViewTest(TestCase):
+    """Test case for the EditionDetailView."""
+    
+    def setUp(self):
+        """Set up test data."""
+        # Create test book, author, publisher
+        self.author = Author.objects.create(name="Test Author", author_id="auth123")
+        self.genre = Genre.objects.create(name="Test Genre")
+        self.book = Book.objects.create(
+            title="Test Book",
+            book_id="book123",
+            year_published=2020
+        )
+        self.book.authors.add(self.author)
+        self.book.genres.add(self.genre)
+        
+        self.publisher = Publisher.objects.create(name="Test Publisher")
+        
+        # Create test edition
+        self.edition = Edition.objects.create(
+            book=self.book,
+            isbn="9781234567890",
+            publisher=self.publisher,
+            kind="Hardcover",
+            publication_year=2021,
+            language="English",
+            page_count=300,
+            edition_number=1
+        )
+        
+        # Create cover image
+        self.cover_image = CoverImage.objects.create(
+            edition=self.edition,
+            image_url="https://example.com/cover.jpg",
+            is_primary=True
+        )
+        
+        # Create another edition for the same book
+        self.other_edition = Edition.objects.create(
+            book=self.book,
+            isbn="9780987654321",
+            publisher=self.publisher,
+            kind="Paperback",
+            publication_year=2022,
+            language="English",
+            page_count=280,
+            edition_number=2
+        )
+        
+        # Setup API client
+        self.client = APIClient()
+        
+        # URL for edition detail
+        self.url = reverse('edition-detail', kwargs={'isbn': self.edition.isbn})
+    
+    def test_get_edition_detail(self):
+        """Test retrieving edition details."""
+        response = self.client.get(self.url)
+        
+        self.assertEqual(response.status_code, status.HTTP_200_OK)
+        self.assertEqual(response.data['isbn'], "9781234567890")
+        self.assertEqual(response.data['kind'], "Hardcover")
+        self.assertEqual(response.data['publication_year'], 2021)
+        self.assertEqual(response.data['language'], "English")
+        self.assertEqual(response.data['page_count'], 300)
+        
+        # Check book info
+        self.assertEqual(response.data['book_info']['title'], "Test Book")
+        self.assertEqual(response.data['book_info']['authors'][0]['name'], "Test Author")
+        
+        # Check cover image
+        self.assertEqual(response.data['cover_image'], "https://example.com/cover.jpg")
+        
+        # Check other editions
+        self.assertEqual(len(response.data['other_editions']), 1)
+        self.assertEqual(response.data['other_editions'][0]['isbn'], "9780987654321")
+    
+    def test_get_nonexistent_edition(self):
+        """Test retrieving a non-existent edition."""
+        url = reverse('edition-detail', kwargs={'isbn': '9999999999999'})
+        response = self.client.get(url)
+        
+        self.assertEqual(response.status_code, status.HTTP_404_NOT_FOUND)