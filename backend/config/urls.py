--- conflicted
+++ resolved
@@ -22,13 +22,10 @@
 
 urlpatterns = [
     path("admin/", admin.site.urls),
-<<<<<<< HEAD
    # path('', include('library.urls')),
     path('', include('entity_pages.urls')),
     path('api/auth/', include('accounts.urls', namespace='accounts')),
-=======
     path('api/', include("search.urls")),
->>>>>>> 8fe9b943
 ]
 
 if settings.DEBUG:
