"""
Django application settings.
"""
from pathlib import Path
import os
import environ

# Initialize environment variables.
env = environ.Env()
BASE_DIR = Path(__file__).resolve().parent.parent
environ.Env.read_env(os.path.join(BASE_DIR, ".env"))

# Load app configurations from env.
SECRET_KEY = env("SECRET_KEY", default="your-default-secret-key")
DEBUG = env.bool("DEBUG", default=True)
ALLOWED_HOSTS = env.list("ALLOWED_HOSTS", default=["127.0.0.1", "localhost"])

# Frontend URL
FRONTEND_URL = env("FRONTEND_URL", default="http://localhost:3000")

# The from: ...@some.com like the no-reply
DEFAULT_FROM_EMAIL = env("EMAIL_HOST_USER", default="your-email@example.com")

# Clerk api key
CLERK_SECRET_KEY = env("CLERK_SECRET_KEY")

# Application definition
INSTALLED_APPS = [
    "django.contrib.admin",
    "django.contrib.auth",
    "django.contrib.contenttypes",
    "django.contrib.sessions",
    "django.contrib.messages",
    "django.contrib.staticfiles",
    "mptt",
    "corsheaders",
    "library",
<<<<<<< HEAD
    "entity_pages",
    'rest_framework',
    'rest_framework_simplejwt',
    'accounts',
=======
    "rest_framework",
    "search"
>>>>>>> 8fe9b943
]

# Set custom user model
AUTH_USER_MODEL = "library.User"

MIDDLEWARE = [
    "django.middleware.security.SecurityMiddleware",
    "django.contrib.sessions.middleware.SessionMiddleware",
    "django.middleware.common.CommonMiddleware",
    "django.middleware.csrf.CsrfViewMiddleware",
    "django.contrib.auth.middleware.AuthenticationMiddleware",
    "django.contrib.messages.middleware.MessageMiddleware",
    "django.middleware.clickjacking.XFrameOptionsMiddleware",
    "corsheaders.middleware.CorsMiddleware",
]

ROOT_URLCONF = "config.urls"

TEMPLATES = [
    {
        "BACKEND": "django.template.backends.django.DjangoTemplates",
        "DIRS": [],
        "APP_DIRS": True,
        "OPTIONS": {
            "context_processors": [
                "django.template.context_processors.debug",
                "django.template.context_processors.request",
                "django.contrib.auth.context_processors.auth",
                "django.contrib.messages.context_processors.messages",
            ],
        },
    },
]

WSGI_APPLICATION = "config.wsgi.application"

# CORS settings
CORS_ALLOW_ALL_ORIGINS = False # DO NOT SET TO TRUE FOR PRODUCTION
CORS_ALLOWED_ORIGINS = env.list("CORS_ALLOWED_ORIGINS", default=["http://localhost:3000"])

# specify headers here
CORS_ALLOW_HEADERS = [
    "accept",
    "accept-encoding",
    "authorization",
    "content-type", 
    "dnt",
    "origin",
    "user-agent",
    "x-csrftoken"
    "x-requested-with",
]

# specify methods here
CORS_ALLOW_METHODS = [
    "GET",
    "POST",
    "OPTIONS",
    "HEAD",
    "OPTIONS",
]

# Database
DATABASES = {
    "default": {
        "ENGINE": "django.db.backends.postgresql",
        "NAME": env("POSTGRES_DB", default="AlexandriaDB"),
        "USER": env("POSTGRES_USER", default="postgres"),
        "PASSWORD": env("POSTGRES_PASSWORD", default="changeme"),
        "HOST": env("POSTGRES_HOST", default="127.0.0.1"),
        "PORT": env("POSTGRES_PORT", default="5432"),
    }
}

# Password validation
AUTH_PASSWORD_VALIDATORS = [
    {
        "NAME": "django.contrib.auth.password_validation.UserAttributeSimilarityValidator",
    },
    {
        "NAME": "django.contrib.auth.password_validation.MinimumLengthValidator",
        "OPTIONS": {
            "min_length" : 8,
        }
    },
    {
        "NAME": "django.contrib.auth.password_validation.CommonPasswordValidator",
    },
    {
        "NAME": "django.contrib.auth.password_validation.NumericPasswordValidator",
    },
    # adding our password validator.py we created
    {
        "NAME": "library.validators.CustomPasswordValidator"
    },
]

# Internationalization
LANGUAGE_CODE = "en-us"
TIME_ZONE = "UTC"
USE_I18N = True
USE_TZ = True

# Static files
STATIC_URL = "/static/"
STATICFILES_DIRS = [os.path.join(BASE_DIR, "static")]
STATIC_ROOT = os.path.join(BASE_DIR, "staticfiles")

MEDIA_URL = "/media/"
MEDIA_ROOT = os.path.join(BASE_DIR, "media")

# Default primary key field type
DEFAULT_AUTO_FIELD = "django.db.models.BigAutoField"

# Session security
SESSION_COOKIE_SECURE = not DEBUG
CSRF_COOKIE_SECURE = not DEBUG
X_FRAME_OPTIONS = "DENY"

# Logging
LOGGING = {
    "version": 1,
    "disable_existing_loggers": False,
    "handlers": {
        "debug_file": {
            "level": "DEBUG",
            "class": "logging.FileHandler",
            "filename": os.path.join(BASE_DIR, "logs/django_debug.log"),
        },
        "error_file": {
            "level": "ERROR",
            "class": "logging.FileHandler",
            "filename": os.path.join(BASE_DIR, "logs/django_errors.log"),
        },
    },
    "loggers": {
        "django": {
            "handlers": ["debug_file", "error_file"],
            "level": "DEBUG" if DEBUG else "WARNING",
            "propagate": True,
        },
    },
}

# Email configurations
if DEBUG:
    EMAIL_BACKEND = "django.core.mail.backends.console.EmailBackend"
else:
    EMAIL_BACKEND = "django.core.mail.backends.smtp.EmailBackend"
    EMAIL_HOST = "smtp.gmail.com"
    EMAIL_PORT = 587
    EMAIL_USE_TLS = True
    EMAIL_HOST_USER = env("EMAIL_HOST_USER", default="your-email@gmail.com")
    EMAIL_HOST_PASSWORD = env("EMAIL_HOST_PASSWORD", default="your-email-password")
    DEFAULT_FROM_EMAIL = EMAIL_HOST_USER



# Rest_framework for making restful calls
REST_FRAMEWORK = {
    'DEFAULT_AUTHENTICATION_CLASSES': [
        'rest_framework_simplejwt.authentication.JWTAuthentication',
        'rest_framework.authentication.SessionAuthentication',
    ]
}

# JWT settings
from datetime import timedelta

SIMPLE_JWT = {
    'ACCESS_TOKEN_LIFETIME': timedelta(minutes=60),
    'REFRESH_TOKEN_LIFETIME': timedelta(days=1),
    'ROTATE_REFRESH_TOKENS': False,
    'BLACKLIST_AFTER_ROTATION': False,
    'ALGORITHM': 'HS256',
    'SIGNING_KEY': SECRET_KEY,
    'VERIFYING_KEY': None,
    'AUTH_HEADER_TYPES': ('Bearer',),
    'USER_ID_FIELD': 'id',
    'USER_ID_CLAIM': 'user_id',
    'AUTH_TOKEN_CLASSES': ('rest_framework_simplejwt.tokens.AccessToken',),
    'TOKEN_TYPE_CLAIM': 'token_type',
}<|MERGE_RESOLUTION|>--- conflicted
+++ resolved
@@ -35,15 +35,11 @@
     "mptt",
     "corsheaders",
     "library",
-<<<<<<< HEAD
     "entity_pages",
     'rest_framework',
     'rest_framework_simplejwt',
     'accounts',
-=======
-    "rest_framework",
     "search"
->>>>>>> 8fe9b943
 ]
 
 # Set custom user model
