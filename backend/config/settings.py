--- conflicted
+++ resolved
@@ -43,11 +43,8 @@
     "search",
     "shelves",
     "discovery",
-<<<<<<< HEAD
-    "reviews"
-=======
+    "reviews",
     "bookclubs"
->>>>>>> 34ee4cc4
 ]
 
 # Set custom user model
