--- conflicted
+++ resolved
@@ -35,14 +35,10 @@
     "mptt",
     "corsheaders",
     "library",
-<<<<<<< HEAD
     "entity_pages",
     'rest_framework',
-=======
-    "rest_framework",
     'rest_framework_simplejwt',
     'accounts',
->>>>>>> 802ce1a2
 ]
 
 # Set custom user model
@@ -88,18 +84,12 @@
     "accept",
     "accept-encoding",
     "authorization",
-    "content-type",
-<<<<<<< HEAD
-    "accept", 
-    "origin",
-    "x-csrftoken"
-=======
+    "content-type", 
     "dnt",
     "origin",
     "user-agent",
-    "x-csrftoken",
+    "x-csrftoken"
     "x-requested-with",
->>>>>>> 802ce1a2
 ]
 
 # specify methods here
@@ -107,10 +97,8 @@
     "GET",
     "POST",
     "OPTIONS",
-<<<<<<< HEAD
-    "HEAD"
-=======
->>>>>>> 802ce1a2
+    "HEAD",
+    "OPTIONS",
 ]
 
 # Database
