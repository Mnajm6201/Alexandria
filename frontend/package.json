--- conflicted
+++ resolved
@@ -9,30 +9,23 @@
     "lint": "next lint"
   },
   "dependencies": {
-<<<<<<< HEAD
     "lucide-react": "^0.483.0",
-=======
     "@clerk/nextjs": "^6.12.8",
     "axios": "^1.8.4",
     "js-cookie": "^3.0.5",
->>>>>>> 802ce1a2
     "next": "15.1.7",
     "react": "^19.0.0",
     "react-dom": "^19.0.0"
   },
   "devDependencies": {
-    "@eslint/eslintrc": "^3",
-<<<<<<< HEAD
-=======
-    "@types/js-cookie": "^3.0.6",
->>>>>>> 802ce1a2
+    "typescript": "^5",
     "@types/node": "^20",
     "@types/react": "^19",
     "@types/react-dom": "^19",
+    "postcss": "^8",
+    "tailwindcss": "^3.4.1",
     "eslint": "^9",
     "eslint-config-next": "15.1.7",
-    "postcss": "^8",
-    "tailwindcss": "^3.4.1",
-    "typescript": "^5"
+    "@eslint/eslintrc": "^3"
   }
 }