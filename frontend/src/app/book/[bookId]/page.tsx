/*
  Name: page.tsx
  Date: 03/23/2025
  Description: React client component that displays detailed information for a specific book.
  This component extracts the bookId directly from the URL.
  
  Output:
    - Renders a fully detailed book page with sections for header, summary, details, editions, 
      vendor links, library availability, and reviews.
    - Displays appropriate loading and error states during the data fetching process.
*/
<<<<<<< HEAD
'use client'

import { useState, useEffect } from 'react'
import { 
    BookHeader, 
    BookSummary, 
    BookDetails,
    LibraryAvailability,
    ReviewSection 
} from '@/components/ui/book_details'
import ItemCarousel from '@/components/ui/ItemCarousel'
import CoverImage from '@/components/ui/CoverImage'
import { useRouter } from 'next/navigation'
import Link from 'next/link'
import { Header } from "@/components/layout/Header"
import { ShoppingCart } from 'lucide-react'
import { Button } from '@/components/ui/button'
import { Badge } from '@/components/ui/badge'
=======
"use client";

import { useState, useEffect } from "react";
import {
  BookHeader,
  BookSummary,
  BookDetails,
  VendorLinks,
  LibraryAvailability,
  ReviewSection,
} from "@/components/ui/book_details";
import ItemCarousel from "@/components/ui/ItemCarousel";
import CoverImage from "@/components/ui/CoverImage";
import { useRouter } from "next/navigation";
import Link from "next/link";
import { Header } from "@/components/layout/Header";
import ClubReadingProgress from "@/components/club/ClubReadingProgress";
import BookClubsReading from "@/components/club/books/BookClubsReading";
>>>>>>> faab3721

// Define the types needed for component
interface Author {
  id: string;
  name: string;
  image?: string;
}

interface Edition {
  id: string;
  title?: string;
  cover_image?: string;
  publication_date?: string;
  format?: string;
  language?: string;
  isbn?: string;
}

interface Vendor {
  id: string;
  name: string;
  url: string;
  logo?: string;
  price?: string;
  format?: string;
}

interface Library {
  id: string;
  name: string;
  url: string;
  availability: "available" | "checked_out" | "unknown";
  distance?: string;
  address?: string;
  due_date?: string;
}

interface Review {
  id: string;
  user: {
    id: string;
    name: string;
    avatar?: string;
  };
  rating: number;
  content: string;
  date: string;
  likes: number;
}

interface UserStatus {
  read_status: string;
  is_owned: boolean;
}

interface BookData {
  book_id: string;
  title: string;
  cover_image?: string;
  authors: Author[];
  summary?: string;
  page_count?: number;
  original_publication_date?: string;
  isbn?: string;
  genres?: string[];
  language?: string;
  editions: Edition[];
  vendor_links: Vendor[];
  library_availability: Library[];
  reviews: Review[];
  user_status?: UserStatus;
  primaryEditionId?: number;
}

// Default empty book object
const DEFAULT_BOOK: BookData = {
  book_id: "",
  title: "Untitled Book",
  authors: [],
  summary: "",
  editions: [],
  vendor_links: [],
  library_availability: [],
  reviews: [],
};

// Define the function with explicit typing
function adaptBookData(apiData: any): BookData {
  if (!apiData) {
    return DEFAULT_BOOK;
  }

  // Create empty arrays
  const authors: Author[] = [];
  const editions: Edition[] = [];
  const genres: string[] = [];
  const vendorLinks: Vendor[] = [];
  const libraryAvailability: Library[] = [];
  const reviews: Review[] = [];

  // Extract authors
  if (Array.isArray(apiData.authors)) {
    apiData.authors.forEach((author: any) => {
      authors.push({
        id: String(author.id || ""),
        name: author.name || "",
        image: author.author_image || undefined,
      });
    });
  }

  // Get genres as strings
  if (Array.isArray(apiData.genres)) {
    apiData.genres.forEach((genre: any) => {
      if (genre && genre.name) {
        genres.push(genre.name);
      }
    });
  }

  // Handle primary edition
  const primaryEdition = apiData.primary_edition || {};

  // Extract primary edition ID
  let primaryEditionId: number | undefined = undefined;
  if (primaryEdition && primaryEdition.id) {
    primaryEditionId = parseInt(String(primaryEdition.id));
  }

  if (primaryEdition && Object.keys(primaryEdition).length > 0) {
    editions.push({
      id: String(primaryEdition.id || ""),
      title: apiData.title || "",
      cover_image: primaryEdition.cover_image || undefined,
      publication_date: primaryEdition.publication_year
        ? String(primaryEdition.publication_year)
        : undefined,
      format: primaryEdition.kind || "",
      language: primaryEdition.language || "",
      isbn: primaryEdition.isbn,
    });
  }

  // Handle other editions
  if (Array.isArray(apiData.other_editions)) {
    apiData.other_editions.forEach((edition: any) => {
      if (edition) {
        editions.push({
          id: String(edition.id || ""),
          title: apiData.title || "",
          cover_image: edition.cover_image || undefined,
          publication_date: edition.publication_year
            ? String(edition.publication_year)
            : undefined,
          format: edition.kind || "",
          language: edition.language || "",
          isbn: edition.isbn,
        });
      }
    });
  }

  // Return structured book data
  return {
    book_id: apiData.id ? String(apiData.id) : "",
    title: apiData.title || "Untitled Book",
    cover_image: primaryEdition.cover_image || undefined,
    authors: authors,
    summary: apiData.summary || "",
    page_count: primaryEdition.page_count || undefined,
    original_publication_date: apiData.year_published
      ? String(apiData.year_published)
      : undefined,
    isbn: primaryEdition.isbn || undefined,
    genres: genres,
    language: apiData.original_language || undefined,
    primaryEditionId: primaryEditionId, // Added this property
    editions: editions,
    vendor_links: vendorLinks,
    library_availability: libraryAvailability,
    reviews: reviews,
    user_status: apiData.user_status || undefined,
  };
}

export default function BookPage() {
  // Extract bookId directly from the URL path to avoid Next.js params issues
  const [bookId, setBookId] = useState<string>("");
  const [book, setBook] = useState<BookData>(DEFAULT_BOOK);
  const [loading, setLoading] = useState<boolean>(true);
  const [error, setError] = useState<string | null>(null);
  const router = useRouter();

  // Get bookId from URL on first render
  useEffect(() => {
    const pathname = window.location.pathname;
    const match = pathname.match(/\/book\/([^/]+)/);
    if (match && match[1]) {
      setBookId(match[1]);
    }
  }, []);

  // Fetch book data when bookId is available
  useEffect(() => {
    const fetchBookDetails = async () => {
      if (!bookId) return;

      try {
        setLoading(true);
        setError(null);

        const response = await fetch(
          `http://localhost:8000/api/books/${bookId}/`,
          {
            method: "GET",
            headers: {
              "Content-Type": "application/json",
              Accept: "application/json",
            },
          }
        );

        if (!response.ok) {
          const errorText = await response.text();
          throw new Error(
            errorText || `Failed to fetch book details (${response.status})`
          );
        }

        const apiData = await response.json();
        console.log("API Response:", apiData);

        // Transform API data to match component expectations
        const transformedData = adaptBookData(apiData);
        console.log("Transformed data:", transformedData);

        setBook(transformedData);
      } catch (err) {
        const errorMessage =
          err instanceof Error ? err.message : "An unexpected error occurred";

        setError(errorMessage);
        console.error("Book fetch error:", err);
      } finally {
        setLoading(false);
      }
    };

    fetchBookDetails();
  }, [bookId]);

  // Common layout with header for all states
  return (
    <div className="min-h-screen flex flex-col">
      <Header variant="app" />

      {loading ? (
        <div className="flex-grow flex justify-center items-center">
          <div className="animate-pulse text-xl text-gray-500 dark:text-gray-300">
            Loading book details...
          </div>
        </div>
      ) : error ? (
        <div className="flex-grow flex justify-center items-center p-8">
          <div className="text-red-500 text-center">
            <h2 className="text-2xl font-bold mb-4">Error Loading Book</h2>
            <p>{error}</p>
            <button
              onClick={() => window.location.reload()}
              className="mt-4 px-4 py-2 bg-blue-500 text-white rounded hover:bg-blue-600"
            >
              Try Again
            </button>
          </div>
        </div>
      ) : (
        <div className="flex-grow">
          <div className="max-w-7xl mx-auto px-4 sm:px-6 lg:px-8 py-8">
            <BookHeader
              title={book.title}
              coverImage={book.cover_image}
              authors={book.authors}
              userStatus={book.user_status}
              primaryEditionId={book.primaryEditionId}
            />

            <ClubReadingProgress bookId={bookId} className="mt-6" />

            <div className="mt-8">
              <BookSummary summary={book.summary} />
            </div>

            <div className="mt-8">
              <BookDetails
                pageCount={book.page_count}
                publicationDate={book.original_publication_date}
                isbn={book.isbn}
                genres={book.genres || []}
                language={book.language}
              />
            </div>

            <BookClubsReading bookId={bookId} className="mt-8" limit={3} />

            {book.editions && book.editions.length > 0 && (
              <div className="mt-8">
                <div className="bg-white rounded-lg shadow p-6">
                  <h2 className="text-xl font-semibold text-gray-900 mb-4">
                    Editions
                  </h2>

                  <div className="w-full overflow-x-auto">
                    <div className="flex space-x-4 pb-4">
                      {/* Sort editions to prioritize those with cover images */}
                      {[...book.editions]
                        .sort((a, b) => {
                          // Put editions with cover images first
                          if (a.cover_image && !b.cover_image) return -1;
                          if (!a.cover_image && b.cover_image) return 1;
                          return 0;
                        })
                        .map((edition) => (
                          <Link
                            key={edition.id}
                            href={
                              edition.isbn ? `/edition/${edition.isbn}` : "#"
                            }
                            className="flex-shrink-0 w-48 cursor-pointer"
                            onClick={(e) => {
                              if (!edition.isbn) {
                                e.preventDefault();
                                console.log(
                                  `Edition clicked but no ISBN available: ${edition.id}`
                                );
                              } else {
                                console.log(
                                  `Navigating to edition: ${edition.isbn}`
                                );
                              }
                            }}
                          >
                            <div className="flex flex-col">
                              <div className="relative h-72 w-full">
                                {edition.cover_image ? (
                                  <img
                                    src={edition.cover_image}
                                    alt={`Cover for ${
                                      edition.title || book.title
                                    }`}
                                    className="w-full h-full object-cover rounded-md shadow-lg"
                                    loading="lazy"
                                  />
                                ) : (
                                  <div className="w-full h-full bg-gray-200 flex items-center justify-center rounded-md">
                                    <span className="text-gray-500">
                                      No cover
                                    </span>
                                  </div>
                                )}
                              </div>

                              {edition.format && (
                                <span className="mt-2 text-sm text-gray-700 dark:text-gray-300">
                                  {edition.format}
                                </span>
                              )}

                              {edition.publication_date && (
                                <span className="text-xs text-gray-500 dark:text-gray-400">
                                  {edition.publication_date}
                                </span>
                              )}

                              {edition.isbn && (
                                <span className="text-xs text-blue-500 font-medium mt-1 hover:underline">
                                  View edition details →
                                </span>
                              )}
                            </div>
                          </Link>
                        ))}
                    </div>
                  </div>
                </div>
              </div>
            )}

            {/* Vendor Links or Placeholder */}
<<<<<<< HEAD
            <div className="mt-8 bg-white dark:bg-gray-800 rounded-lg shadow p-6">
              <h2 className="text-xl font-semibold text-gray-900 dark:text-gray-100 mb-3">Where to Buy</h2>
              <p className="text-gray-500 dark:text-gray-300 mb-4">Available on Amazon:</p>

              <div className="flex items-center gap-4">
                <Button asChild className="bg-[#FF9900] hover:bg-[#E88B00] text-white rounded-2xl">
                  <Link
                    href={`https://www.amazon.com/s?k=${encodeURIComponent(book.isbn!)}`}
                    target="_blank"
                    rel="noopener noreferrer"
                    className="flex items-center justify-start px-4 py-2"
                  >
                    Buy on Amazon
                    <ShoppingCart className="h-4 w-4" stroke="white" />
                  </Link>
                </Button>

                {/* Barnes & Noble */}
                <Button asChild className="bg-[#FF9900] hover:bg-[#E88B00] text-white rounded-2xl">
                  <Link
                    href={`https://www.barnesandnoble.com/s/${encodeURIComponent(book.title)}`}
                    target="_blank"
                    rel="noopener noreferrer"
                    className="flex items-center justify-start px-4 py-2"
                  >
                    Buy on Barnes & Noble 
                    <ShoppingCart className="h-4 w-4" stroke="white" />
                  </Link>
                </Button>
              </div>
            </div>



            
=======
            {book.vendor_links && book.vendor_links.length > 0 ? (
              <div className="mt-8">
                <VendorLinks vendors={book.vendor_links} />
              </div>
            ) : (
              <div className="mt-8 bg-white dark:bg-gray-800 rounded-lg shadow p-6">
                <h2 className="text-xl font-semibold text-gray-900 dark:text-gray-100">
                  Where to Buy
                </h2>
                <p className="text-gray-500 dark:text-gray-300 mt-2">
                  No vendors available
                </p>
              </div>
            )}

>>>>>>> faab3721
            {/* Library Availability or Placeholder */}
            {book.library_availability &&
            book.library_availability.length > 0 ? (
              <div className="mt-8">
                <LibraryAvailability libraries={book.library_availability} />
              </div>
            ) : (
              <div className="mt-8 bg-white dark:bg-gray-800 rounded-lg shadow p-6">
                <h2 className="text-xl font-semibold text-gray-900 dark:text-gray-100">
                  Library Availability
                </h2>
                <p className="text-gray-500 dark:text-gray-300 mt-2">
                  Unavailable
                </p>
              </div>
            )}

            <div className="mt-8">
              <ReviewSection reviews={book.reviews} bookId={book.book_id} />
            </div>
          </div>
        </div>
      )}
    </div>
  );
}<|MERGE_RESOLUTION|>--- conflicted
+++ resolved
@@ -9,26 +9,7 @@
       vendor links, library availability, and reviews.
     - Displays appropriate loading and error states during the data fetching process.
 */
-<<<<<<< HEAD
-'use client'
-
-import { useState, useEffect } from 'react'
-import { 
-    BookHeader, 
-    BookSummary, 
-    BookDetails,
-    LibraryAvailability,
-    ReviewSection 
-} from '@/components/ui/book_details'
-import ItemCarousel from '@/components/ui/ItemCarousel'
-import CoverImage from '@/components/ui/CoverImage'
-import { useRouter } from 'next/navigation'
-import Link from 'next/link'
-import { Header } from "@/components/layout/Header"
-import { ShoppingCart } from 'lucide-react'
-import { Button } from '@/components/ui/button'
-import { Badge } from '@/components/ui/badge'
-=======
+
 "use client";
 
 import { useState, useEffect } from "react";
@@ -36,7 +17,6 @@
   BookHeader,
   BookSummary,
   BookDetails,
-  VendorLinks,
   LibraryAvailability,
   ReviewSection,
 } from "@/components/ui/book_details";
@@ -47,7 +27,8 @@
 import { Header } from "@/components/layout/Header";
 import ClubReadingProgress from "@/components/club/ClubReadingProgress";
 import BookClubsReading from "@/components/club/books/BookClubsReading";
->>>>>>> faab3721
+import { ShoppingCart } from 'lucide-react'
+import { Button } from '@/components/ui/button'
 
 // Define the types needed for component
 interface Author {
@@ -436,7 +417,6 @@
             )}
 
             {/* Vendor Links or Placeholder */}
-<<<<<<< HEAD
             <div className="mt-8 bg-white dark:bg-gray-800 rounded-lg shadow p-6">
               <h2 className="text-xl font-semibold text-gray-900 dark:text-gray-100 mb-3">Where to Buy</h2>
               <p className="text-gray-500 dark:text-gray-300 mb-4">Available on Amazon:</p>
@@ -469,26 +449,6 @@
               </div>
             </div>
 
-
-
-            
-=======
-            {book.vendor_links && book.vendor_links.length > 0 ? (
-              <div className="mt-8">
-                <VendorLinks vendors={book.vendor_links} />
-              </div>
-            ) : (
-              <div className="mt-8 bg-white dark:bg-gray-800 rounded-lg shadow p-6">
-                <h2 className="text-xl font-semibold text-gray-900 dark:text-gray-100">
-                  Where to Buy
-                </h2>
-                <p className="text-gray-500 dark:text-gray-300 mt-2">
-                  No vendors available
-                </p>
-              </div>
-            )}
-
->>>>>>> faab3721
             {/* Library Availability or Placeholder */}
             {book.library_availability &&
             book.library_availability.length > 0 ? (
